package cloudflare

import (
	"context"
	"encoding/json"
	"net/http"
	"time"

	"github.com/pkg/errors"
)

// LoadBalancerPool represents a load balancer pool's properties.
type LoadBalancerPool struct {
	ID                string               `json:"id,omitempty"`
	CreatedOn         *time.Time           `json:"created_on,omitempty"`
	ModifiedOn        *time.Time           `json:"modified_on,omitempty"`
	Description       string               `json:"description"`
	Name              string               `json:"name"`
	Enabled           bool                 `json:"enabled"`
	MinimumOrigins    int                  `json:"minimum_origins,omitempty"`
	Monitor           string               `json:"monitor,omitempty"`
	Origins           []LoadBalancerOrigin `json:"origins"`
	NotificationEmail string               `json:"notification_email,omitempty"`

	// CheckRegions defines the geographic region(s) from where to run health-checks from - e.g. "WNAM", "WEU", "SAF", "SAM".
	// Providing a null/empty value means "all regions", which may not be available to all plan types.
	CheckRegions []string `json:"check_regions"`
}

// LoadBalancerOrigin represents a Load Balancer origin's properties.
type LoadBalancerOrigin struct {
	Name    string  `json:"name"`
	Address string  `json:"address"`
	Enabled bool    `json:"enabled"`
	Weight  float64 `json:"weight"`
}

// LoadBalancerMonitor represents a load balancer monitor's properties.
type LoadBalancerMonitor struct {
	ID              string              `json:"id,omitempty"`
	CreatedOn       *time.Time          `json:"created_on,omitempty"`
	ModifiedOn      *time.Time          `json:"modified_on,omitempty"`
	Type            string              `json:"type"`
	Description     string              `json:"description"`
	Method          string              `json:"method"`
	Path            string              `json:"path"`
	Header          map[string][]string `json:"header"`
	Timeout         int                 `json:"timeout"`
	Retries         int                 `json:"retries"`
	Interval        int                 `json:"interval"`
	Port            uint16              `json:"port,omitempty"`
	ExpectedBody    string              `json:"expected_body"`
	ExpectedCodes   string              `json:"expected_codes"`
	FollowRedirects bool                `json:"follow_redirects"`
	AllowInsecure   bool                `json:"allow_insecure"`
	ProbeZone       string              `json:"probe_zone"`
}

// LoadBalancer represents a load balancer's properties.
type LoadBalancer struct {
	ID                        string                     `json:"id,omitempty"`
	CreatedOn                 *time.Time                 `json:"created_on,omitempty"`
	ModifiedOn                *time.Time                 `json:"modified_on,omitempty"`
	Description               string                     `json:"description"`
	Name                      string                     `json:"name"`
	TTL                       int                        `json:"ttl,omitempty"`
	FallbackPool              string                     `json:"fallback_pool"`
	DefaultPools              []string                   `json:"default_pools"`
	RegionPools               map[string][]string        `json:"region_pools"`
	PopPools                  map[string][]string        `json:"pop_pools"`
	Proxied                   bool                       `json:"proxied"`
	Enabled                   *bool                      `json:"enabled,omitempty"`
	Persistence               string                     `json:"session_affinity,omitempty"`
	PersistenceTTL            int                        `json:"session_affinity_ttl,omitempty"`
	SessionAffinityAttributes *SessionAffinityAttributes `json:"session_affinity_attributes,omitempty"`
	Rules                     []*LoadBalancerRule        `json:"rules,omitempty"`

	// SteeringPolicy controls pool selection logic.
	// "off" select pools in DefaultPools order
	// "geo" select pools based on RegionPools/PopPools
	// "dynamic_latency" select pools based on RTT (requires health checks)
	// "random" selects pools in a random order
	// "" maps to "geo" if RegionPools or PopPools have entries otherwise "off"
	SteeringPolicy string `json:"steering_policy,omitempty"`
}

// LoadBalancerRule represents a single rule entry for a Load Balancer. Each rules
// is run one after the other in priority order. Disabled rules are skipped.
type LoadBalancerRule struct {
	// Name is required but is only used for human readability
	Name string `json:"name"`
	// Priority controls the order of rule execution the lowest value will be invoked first
	Priority int  `json:"priority"`
	Disabled bool `json:"disabled"`

	Condition string                    `json:"condition"`
	Overrides LoadBalancerRuleOverrides `json:"overrides"`

	// Terminates flag this rule as 'terminating'. No further rules will
	// be executed after this one.
	Terminates bool `json:"terminates,omitempty"`

	// FixedResponse if set and the condition is true we will not run
	// routing logic but rather directly respond with the provided fields.
	// FixedResponse implies terminates.
	FixedResponse *LoadBalancerFixedResponseData `json:"fixed_response,omitempty"`
}

// LoadBalancerFixedResponseData contains all the data needed to generate
// a fixed response from a Load Balancer. This behavior can be enabled via Rules.
type LoadBalancerFixedResponseData struct {
	// MessageBody data to write into the http body
	MessageBody string `json:"message_body,omitempty"`
	// StatusCode the http status code to response with
	StatusCode int `json:"status_code,omitempty"`
	// ContentType value of the http 'content-type' header
	ContentType string `json:"content_type,omitempty"`
	// Location value of the http 'location' header
	Location string `json:"location,omitempty"`
}

// LoadBalancerRuleOverrides are the set of field overridable by the rules system.
type LoadBalancerRuleOverrides struct {
	// session affinity
	Persistence    string `json:"session_affinity,omitempty"`
	PersistenceTTL *uint  `json:"session_affinity_ttl,omitempty"`

	SessionAffinityAttrs *LoadBalancerRuleOverridesSessionAffinityAttrs `json:"session_affinity_attributes,omitempty"`

	TTL uint `json:"ttl,omitempty"`

	SteeringPolicy string `json:"steering_policy,omitempty"`
	FallbackPool   string `json:"fallback_pool,omitempty"`

	DefaultPools []string            `json:"default_pools,omitempty"`
	PoPPools     map[string][]string `json:"pop_pools,omitempty"`
	RegionPools  map[string][]string `json:"region_pools,omitempty"`
}

// LoadBalancerRuleOverridesSessionAffinityAttrs mimics SessionAffinityAttributes without the
// DrainDuration field as that field can not be overwritten via rules.
type LoadBalancerRuleOverridesSessionAffinityAttrs struct {
	SameSite string `json:"samesite,omitempty"`
	Secure   string `json:"secure,omitempty"`
}

// SessionAffinityAttributes represents the fields used to set attributes in a load balancer session affinity cookie.
type SessionAffinityAttributes struct {
	SameSite      string `json:"samesite,omitempty"`
	Secure        string `json:"secure,omitempty"`
	DrainDuration int    `json:"drain_duration,omitempty"`
}

// LoadBalancerOriginHealth represents the health of the origin.
type LoadBalancerOriginHealth struct {
	Healthy       bool     `json:"healthy,omitempty"`
	RTT           Duration `json:"rtt,omitempty"`
	FailureReason string   `json:"failure_reason,omitempty"`
	ResponseCode  int      `json:"response_code,omitempty"`
}

// LoadBalancerPoolPopHealth represents the health of the pool for given PoP.
type LoadBalancerPoolPopHealth struct {
	Healthy bool                                  `json:"healthy,omitempty"`
	Origins []map[string]LoadBalancerOriginHealth `json:"origins,omitempty"`
}

// LoadBalancerPoolHealth represents the healthchecks from different PoPs for a pool.
type LoadBalancerPoolHealth struct {
	ID        string                               `json:"pool_id,omitempty"`
	PopHealth map[string]LoadBalancerPoolPopHealth `json:"pop_health,omitempty"`
}

// loadBalancerPoolResponse represents the response from the load balancer pool endpoints.
type loadBalancerPoolResponse struct {
	Response
	Result LoadBalancerPool `json:"result"`
}

// loadBalancerPoolListResponse represents the response from the List Pools endpoint.
type loadBalancerPoolListResponse struct {
	Response
	Result     []LoadBalancerPool `json:"result"`
	ResultInfo ResultInfo         `json:"result_info"`
}

// loadBalancerMonitorResponse represents the response from the load balancer monitor endpoints.
type loadBalancerMonitorResponse struct {
	Response
	Result LoadBalancerMonitor `json:"result"`
}

// loadBalancerMonitorListResponse represents the response from the List Monitors endpoint.
type loadBalancerMonitorListResponse struct {
	Response
	Result     []LoadBalancerMonitor `json:"result"`
	ResultInfo ResultInfo            `json:"result_info"`
}

// loadBalancerResponse represents the response from the load balancer endpoints.
type loadBalancerResponse struct {
	Response
	Result LoadBalancer `json:"result"`
}

// loadBalancerListResponse represents the response from the List Load Balancers endpoint.
type loadBalancerListResponse struct {
	Response
	Result     []LoadBalancer `json:"result"`
	ResultInfo ResultInfo     `json:"result_info"`
}

// loadBalancerPoolHealthResponse represents the response from the Pool Health Details endpoint.
type loadBalancerPoolHealthResponse struct {
	Response
	Result LoadBalancerPoolHealth `json:"result"`
}

// CreateLoadBalancerPool creates a new load balancer pool.
//
// API reference: https://api.cloudflare.com/#load-balancer-pools-create-pool
func (api *API) CreateLoadBalancerPool(ctx context.Context, pool LoadBalancerPool) (LoadBalancerPool, error) {
	uri := api.userBaseURL("/user") + "/load_balancers/pools"
	res, err := api.makeRequestContext(ctx, http.MethodPost, uri, pool)
	if err != nil {
		return LoadBalancerPool{}, err
	}
	var r loadBalancerPoolResponse
	if err := json.Unmarshal(res, &r); err != nil {
		return LoadBalancerPool{}, errors.Wrap(err, errUnmarshalError)
	}
	return r.Result, nil
}

// ListLoadBalancerPools lists load balancer pools connected to an account.
//
// API reference: https://api.cloudflare.com/#load-balancer-pools-list-pools
func (api *API) ListLoadBalancerPools(ctx context.Context) ([]LoadBalancerPool, error) {
	uri := api.userBaseURL("/user") + "/load_balancers/pools"
	res, err := api.makeRequestContext(ctx, http.MethodGet, uri, nil)
	if err != nil {
		return nil, err
	}
	var r loadBalancerPoolListResponse
	if err := json.Unmarshal(res, &r); err != nil {
		return nil, errors.Wrap(err, errUnmarshalError)
	}
	return r.Result, nil
}

// LoadBalancerPoolDetails returns the details for a load balancer pool.
//
// API reference: https://api.cloudflare.com/#load-balancer-pools-pool-details
func (api *API) LoadBalancerPoolDetails(ctx context.Context, poolID string) (LoadBalancerPool, error) {
	uri := api.userBaseURL("/user") + "/load_balancers/pools/" + poolID
	res, err := api.makeRequestContext(ctx, http.MethodGet, uri, nil)
	if err != nil {
		return LoadBalancerPool{}, err
	}
	var r loadBalancerPoolResponse
	if err := json.Unmarshal(res, &r); err != nil {
		return LoadBalancerPool{}, errors.Wrap(err, errUnmarshalError)
	}
	return r.Result, nil
}

// DeleteLoadBalancerPool disables and deletes a load balancer pool.
//
// API reference: https://api.cloudflare.com/#load-balancer-pools-delete-pool
func (api *API) DeleteLoadBalancerPool(ctx context.Context, poolID string) error {
	uri := api.userBaseURL("/user") + "/load_balancers/pools/" + poolID
<<<<<<< HEAD
	if _, err := api.makeRequest("DELETE", uri, nil); err != nil {
		return err
=======
	if _, err := api.makeRequestContext(ctx, http.MethodDelete, uri, nil); err != nil {
		return errors.Wrap(err, errMakeRequestError)
>>>>>>> d346eb55
	}
	return nil
}

// ModifyLoadBalancerPool modifies a configured load balancer pool.
//
// API reference: https://api.cloudflare.com/#load-balancer-pools-update-pool
func (api *API) ModifyLoadBalancerPool(ctx context.Context, pool LoadBalancerPool) (LoadBalancerPool, error) {
	uri := api.userBaseURL("/user") + "/load_balancers/pools/" + pool.ID
	res, err := api.makeRequestContext(ctx, http.MethodPut, uri, pool)
	if err != nil {
		return LoadBalancerPool{}, err
	}
	var r loadBalancerPoolResponse
	if err := json.Unmarshal(res, &r); err != nil {
		return LoadBalancerPool{}, errors.Wrap(err, errUnmarshalError)
	}
	return r.Result, nil
}

// CreateLoadBalancerMonitor creates a new load balancer monitor.
//
// API reference: https://api.cloudflare.com/#load-balancer-monitors-create-monitor
func (api *API) CreateLoadBalancerMonitor(ctx context.Context, monitor LoadBalancerMonitor) (LoadBalancerMonitor, error) {
	uri := api.userBaseURL("/user") + "/load_balancers/monitors"
	res, err := api.makeRequestContext(ctx, http.MethodPost, uri, monitor)
	if err != nil {
		return LoadBalancerMonitor{}, err
	}
	var r loadBalancerMonitorResponse
	if err := json.Unmarshal(res, &r); err != nil {
		return LoadBalancerMonitor{}, errors.Wrap(err, errUnmarshalError)
	}
	return r.Result, nil
}

// ListLoadBalancerMonitors lists load balancer monitors connected to an account.
//
// API reference: https://api.cloudflare.com/#load-balancer-monitors-list-monitors
func (api *API) ListLoadBalancerMonitors(ctx context.Context) ([]LoadBalancerMonitor, error) {
	uri := api.userBaseURL("/user") + "/load_balancers/monitors"
	res, err := api.makeRequestContext(ctx, http.MethodGet, uri, nil)
	if err != nil {
		return nil, err
	}
	var r loadBalancerMonitorListResponse
	if err := json.Unmarshal(res, &r); err != nil {
		return nil, errors.Wrap(err, errUnmarshalError)
	}
	return r.Result, nil
}

// LoadBalancerMonitorDetails returns the details for a load balancer monitor.
//
// API reference: https://api.cloudflare.com/#load-balancer-monitors-monitor-details
func (api *API) LoadBalancerMonitorDetails(ctx context.Context, monitorID string) (LoadBalancerMonitor, error) {
	uri := api.userBaseURL("/user") + "/load_balancers/monitors/" + monitorID
	res, err := api.makeRequestContext(ctx, http.MethodGet, uri, nil)
	if err != nil {
		return LoadBalancerMonitor{}, err
	}
	var r loadBalancerMonitorResponse
	if err := json.Unmarshal(res, &r); err != nil {
		return LoadBalancerMonitor{}, errors.Wrap(err, errUnmarshalError)
	}
	return r.Result, nil
}

// DeleteLoadBalancerMonitor disables and deletes a load balancer monitor.
//
// API reference: https://api.cloudflare.com/#load-balancer-monitors-delete-monitor
func (api *API) DeleteLoadBalancerMonitor(ctx context.Context, monitorID string) error {
	uri := api.userBaseURL("/user") + "/load_balancers/monitors/" + monitorID
<<<<<<< HEAD
	if _, err := api.makeRequest("DELETE", uri, nil); err != nil {
		return err
=======
	if _, err := api.makeRequestContext(ctx, http.MethodDelete, uri, nil); err != nil {
		return errors.Wrap(err, errMakeRequestError)
>>>>>>> d346eb55
	}
	return nil
}

// ModifyLoadBalancerMonitor modifies a configured load balancer monitor.
//
// API reference: https://api.cloudflare.com/#load-balancer-monitors-update-monitor
func (api *API) ModifyLoadBalancerMonitor(ctx context.Context, monitor LoadBalancerMonitor) (LoadBalancerMonitor, error) {
	uri := api.userBaseURL("/user") + "/load_balancers/monitors/" + monitor.ID
	res, err := api.makeRequestContext(ctx, http.MethodPut, uri, monitor)
	if err != nil {
		return LoadBalancerMonitor{}, err
	}
	var r loadBalancerMonitorResponse
	if err := json.Unmarshal(res, &r); err != nil {
		return LoadBalancerMonitor{}, errors.Wrap(err, errUnmarshalError)
	}
	return r.Result, nil
}

// CreateLoadBalancer creates a new load balancer.
//
// API reference: https://api.cloudflare.com/#load-balancers-create-load-balancer
func (api *API) CreateLoadBalancer(ctx context.Context, zoneID string, lb LoadBalancer) (LoadBalancer, error) {
	uri := "/zones/" + zoneID + "/load_balancers"
	res, err := api.makeRequestContext(ctx, http.MethodPost, uri, lb)
	if err != nil {
		return LoadBalancer{}, err
	}
	var r loadBalancerResponse
	if err := json.Unmarshal(res, &r); err != nil {
		return LoadBalancer{}, errors.Wrap(err, errUnmarshalError)
	}
	return r.Result, nil
}

// ListLoadBalancers lists load balancers configured on a zone.
//
// API reference: https://api.cloudflare.com/#load-balancers-list-load-balancers
func (api *API) ListLoadBalancers(ctx context.Context, zoneID string) ([]LoadBalancer, error) {
	uri := "/zones/" + zoneID + "/load_balancers"
	res, err := api.makeRequestContext(ctx, http.MethodGet, uri, nil)
	if err != nil {
		return nil, err
	}
	var r loadBalancerListResponse
	if err := json.Unmarshal(res, &r); err != nil {
		return nil, errors.Wrap(err, errUnmarshalError)
	}
	return r.Result, nil
}

// LoadBalancerDetails returns the details for a load balancer.
//
// API reference: https://api.cloudflare.com/#load-balancers-load-balancer-details
func (api *API) LoadBalancerDetails(ctx context.Context, zoneID, lbID string) (LoadBalancer, error) {
	uri := "/zones/" + zoneID + "/load_balancers/" + lbID
	res, err := api.makeRequestContext(ctx, http.MethodGet, uri, nil)
	if err != nil {
		return LoadBalancer{}, err
	}
	var r loadBalancerResponse
	if err := json.Unmarshal(res, &r); err != nil {
		return LoadBalancer{}, errors.Wrap(err, errUnmarshalError)
	}
	return r.Result, nil
}

// DeleteLoadBalancer disables and deletes a load balancer.
//
// API reference: https://api.cloudflare.com/#load-balancers-delete-load-balancer
func (api *API) DeleteLoadBalancer(ctx context.Context, zoneID, lbID string) error {
	uri := "/zones/" + zoneID + "/load_balancers/" + lbID
<<<<<<< HEAD
	if _, err := api.makeRequest("DELETE", uri, nil); err != nil {
		return err
=======
	if _, err := api.makeRequestContext(ctx, http.MethodDelete, uri, nil); err != nil {
		return errors.Wrap(err, errMakeRequestError)
>>>>>>> d346eb55
	}
	return nil
}

// ModifyLoadBalancer modifies a configured load balancer.
//
// API reference: https://api.cloudflare.com/#load-balancers-update-load-balancer
func (api *API) ModifyLoadBalancer(ctx context.Context, zoneID string, lb LoadBalancer) (LoadBalancer, error) {
	uri := "/zones/" + zoneID + "/load_balancers/" + lb.ID
	res, err := api.makeRequestContext(ctx, http.MethodPut, uri, lb)
	if err != nil {
		return LoadBalancer{}, err
	}
	var r loadBalancerResponse
	if err := json.Unmarshal(res, &r); err != nil {
		return LoadBalancer{}, errors.Wrap(err, errUnmarshalError)
	}
	return r.Result, nil
}

// PoolHealthDetails fetches the latest healtcheck details for a single pool.
//
// API reference: https://api.cloudflare.com/#load-balancer-pools-pool-health-details
func (api *API) PoolHealthDetails(ctx context.Context, poolID string) (LoadBalancerPoolHealth, error) {
	uri := api.userBaseURL("/user") + "/load_balancers/pools/" + poolID + "/health"
	res, err := api.makeRequestContext(ctx, http.MethodGet, uri, nil)
	if err != nil {
		return LoadBalancerPoolHealth{}, err
	}
	var r loadBalancerPoolHealthResponse
	if err := json.Unmarshal(res, &r); err != nil {
		return LoadBalancerPoolHealth{}, errors.Wrap(err, errUnmarshalError)
	}
	return r.Result, nil
}<|MERGE_RESOLUTION|>--- conflicted
+++ resolved
@@ -269,13 +269,8 @@
 // API reference: https://api.cloudflare.com/#load-balancer-pools-delete-pool
 func (api *API) DeleteLoadBalancerPool(ctx context.Context, poolID string) error {
 	uri := api.userBaseURL("/user") + "/load_balancers/pools/" + poolID
-<<<<<<< HEAD
-	if _, err := api.makeRequest("DELETE", uri, nil); err != nil {
+	if _, err := api.makeRequestContext(ctx, http.MethodDelete, uri, nil); err != nil {
 		return err
-=======
-	if _, err := api.makeRequestContext(ctx, http.MethodDelete, uri, nil); err != nil {
-		return errors.Wrap(err, errMakeRequestError)
->>>>>>> d346eb55
 	}
 	return nil
 }
@@ -349,13 +344,8 @@
 // API reference: https://api.cloudflare.com/#load-balancer-monitors-delete-monitor
 func (api *API) DeleteLoadBalancerMonitor(ctx context.Context, monitorID string) error {
 	uri := api.userBaseURL("/user") + "/load_balancers/monitors/" + monitorID
-<<<<<<< HEAD
-	if _, err := api.makeRequest("DELETE", uri, nil); err != nil {
+	if _, err := api.makeRequestContext(ctx, http.MethodDelete, uri, nil); err != nil {
 		return err
-=======
-	if _, err := api.makeRequestContext(ctx, http.MethodDelete, uri, nil); err != nil {
-		return errors.Wrap(err, errMakeRequestError)
->>>>>>> d346eb55
 	}
 	return nil
 }
@@ -429,13 +419,8 @@
 // API reference: https://api.cloudflare.com/#load-balancers-delete-load-balancer
 func (api *API) DeleteLoadBalancer(ctx context.Context, zoneID, lbID string) error {
 	uri := "/zones/" + zoneID + "/load_balancers/" + lbID
-<<<<<<< HEAD
-	if _, err := api.makeRequest("DELETE", uri, nil); err != nil {
+	if _, err := api.makeRequestContext(ctx, http.MethodDelete, uri, nil); err != nil {
 		return err
-=======
-	if _, err := api.makeRequestContext(ctx, http.MethodDelete, uri, nil); err != nil {
-		return errors.Wrap(err, errMakeRequestError)
->>>>>>> d346eb55
 	}
 	return nil
 }
